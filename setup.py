#! /usr/bin/env python
"""Install script for sktime"""

from setuptools import find_packages
from setuptools import setup
import codecs
import os
import re
import sys
import platform

try:
    import numpy as np
except ModuleNotFoundError as e:
    raise ModuleNotFoundError("No module named 'Numpy'. Please install "
                              "Numpy first using `pip install Numpy`.")
try:
    from Cython.Build import cythonize
except ModuleNotFoundError as e:
    raise ModuleNotFoundError("No module named 'Cython'. Please install "
                              "Cython first using `pip install Cython`.")

HERE = os.path.abspath(os.path.dirname(__file__))


def read(*parts):
    # intentionally *not* adding an encoding option to open, See:
    #   https://github.com/pypa/virtualenv/issues/201#issuecomment-3145690
    with codecs.open(os.path.join(HERE, *parts), 'r') as fp:
        return fp.read()


def find_version(*file_paths):
    version_file = read(*file_paths)
    version_match = re.search(r"^__version__ = ['\"]([^'\"]*)['\"]", version_file, re.M)
    if version_match:
        return version_match.group(1)
    else:
        raise RuntimeError("Unable to find version string.")


# raise warning for Python versions prior to 3.6
if sys.version_info < (3, 6):
    raise RuntimeError("sktime requires Python 3.6 or later. The current"
                       " Python version is %s installed in %s."
                       % (platform.python_version(), sys.executable))


DISTNAME = 'sktime'
DESCRIPTION = 'scikit-learn compatible toolbox for learning with time series/panel data'
with codecs.open('README.rst', encoding='utf-8-sig') as f:
    LONG_DESCRIPTION = f.read()
MAINTAINER = 'F. Király'
MAINTAINER_EMAIL = 'fkiraly@turing.ac.uk'
URL = 'https://github.com/alan-turing-institute/sktime'
LICENSE = 'BSD-3-Clause'
DOWNLOAD_URL = 'https://pypi.org/project/sktime/#files'
PROJECT_URLS = {
    'Issue Tracker': 'https://github.com/alan-turing-institute/sktime/issues',
    'Documentation': 'https://alan-turing-institute.github.io/sktime/',
    'Source Code': 'https://github.com/alan-turing-institute/sktime'
}
VERSION = find_version('sktime', '__init__.py')
<<<<<<< HEAD
INSTALL_REQUIRES = ['numpy', 'scipy', 'pandas', 'scikit-learn', 'statsmodels', 'scikit-posthocs']
=======
INSTALL_REQUIRES = ['numpy', 'scipy', 'scikit-learn', 'pandas', 'scikit-posthocs', 'cython']
>>>>>>> 12ec71a4
CLASSIFIERS = ['Intended Audience :: Science/Research',
               'Intended Audience :: Developers',
               'License :: OSI Approved',
               'Programming Language :: Python',
               'Topic :: Software Development',
               'Topic :: Scientific/Engineering',
               'Operating System :: Microsoft :: Windows',
               'Operating System :: POSIX',
               'Operating System :: Unix',
               'Operating System :: MacOS',
               'Programming Language :: Python :: 3.6',
               'Programming Language :: Python :: 3.7']
EXTRAS_REQUIRE = {
    'tests': [
        'pytest',
        'pytest-cov'],
    'docs': [
        'sphinx',
        'sphinx-gallery',
        'sphinx_rtd_theme',
        'numpydoc',
        'matplotlib'
    ]
}

setup(name=DISTNAME,
      maintainer=MAINTAINER,
      maintainer_email=MAINTAINER_EMAIL,
      description=DESCRIPTION,
      license=LICENSE,
      url=URL,
      version=VERSION,
      download_url=DOWNLOAD_URL,
      long_description=LONG_DESCRIPTION,
      zip_safe=False,  # the package can run out of an .egg file
      classifiers=CLASSIFIERS,
      packages=find_packages(),
      include_package_data=True,
      install_requires=INSTALL_REQUIRES,
      extras_require=EXTRAS_REQUIRE,
      ext_modules=cythonize(
          ["sktime/distances/elastic_cython.pyx"],
          annotate=True),
      include_dirs=[np.get_include()]
      )<|MERGE_RESOLUTION|>--- conflicted
+++ resolved
@@ -61,11 +61,7 @@
     'Source Code': 'https://github.com/alan-turing-institute/sktime'
 }
 VERSION = find_version('sktime', '__init__.py')
-<<<<<<< HEAD
-INSTALL_REQUIRES = ['numpy', 'scipy', 'pandas', 'scikit-learn', 'statsmodels', 'scikit-posthocs']
-=======
-INSTALL_REQUIRES = ['numpy', 'scipy', 'scikit-learn', 'pandas', 'scikit-posthocs', 'cython']
->>>>>>> 12ec71a4
+INSTALL_REQUIRES = ['numpy', 'scipy', 'scikit-learn', 'pandas', 'scikit-posthocs', 'cython', 'statsmodels']
 CLASSIFIERS = ['Intended Audience :: Science/Research',
                'Intended Audience :: Developers',
                'License :: OSI Approved',
