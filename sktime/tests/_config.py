--- conflicted
+++ resolved
@@ -20,18 +20,8 @@
     TRANSFORMER_MIXIN_LIST,
 )
 from sktime.regression.compose import ComposableTimeSeriesForestRegressor
-from sktime.series_as_features.compose import FeatureUnion
 from sktime.transformations.base import BaseTransformer
-<<<<<<< HEAD
 from sktime.transformations.panel.compose import ColumnTransformer
-from sktime.transformations.panel.interpolate import TSInterpolator
-=======
-from sktime.transformations.panel.compose import (
-    ColumnTransformer,
-    SeriesToPrimitivesRowTransformer,
-    SeriesToSeriesRowTransformer,
-)
->>>>>>> 20883a83
 from sktime.transformations.panel.random_intervals import RandomIntervals
 from sktime.transformations.panel.shapelet_transform import RandomShapeletTransform
 from sktime.transformations.panel.summarize import FittedParamExtractor
@@ -84,7 +74,6 @@
     ("forecaster", NaiveForecaster()),
 ]
 ESTIMATOR_TEST_PARAMS = {
-    FeatureUnion: {"transformer_list": TRANSFORMERS},
     FittedParamExtractor: {
         "forecaster": ExponentialSmoothing(),
         "param_names": ["initial_level"],
